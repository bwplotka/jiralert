--- conflicted
+++ resolved
@@ -153,11 +153,6 @@
 		filter = level.AllowWarn()
 	case "debug":
 		filter = level.AllowDebug()
-<<<<<<< HEAD
-	case "info":
-		fallthrough
-=======
->>>>>>> 7a1b0b33
 	default:
 		filter = level.AllowInfo()
 	}
